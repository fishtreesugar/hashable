{-# LANGUAGE BangPatterns, CPP, ForeignFunctionInterface, MagicHash,
             ScopedTypeVariables, UnliftedFFITypes #-}
#ifdef GENERICS
{-# LANGUAGE DefaultSignatures, FlexibleContexts, GADTs,
    MultiParamTypeClasses #-}
#endif

------------------------------------------------------------------------
-- |
-- Module      :  Data.Hashable.Class
-- Copyright   :  (c) Milan Straka 2010
--                (c) Johan Tibell 2011
--                (c) Bryan O'Sullivan 2011, 2012
-- License     :  BSD-style
-- Maintainer  :  johan.tibell@gmail.com
-- Stability   :  provisional
-- Portability :  portable
--
-- This module defines a class, 'Hashable', for types that can be
-- converted to a hash value.  This class exists for the benefit of
-- hashing-based data structures.  The module provides instances for
-- most standard types.

module Data.Hashable.Class
    (
      -- * Computing hash values
      Hashable(..)
    , Hashable1(..)
    , Hashable2(..)
#ifdef GENERICS
      -- ** Support for generics
    , GHashable(..)
    , ToHash(..)
    , Zero
    , One
#endif

      -- * Creating new instances
    , hashUsing
    , hashPtr
    , hashPtrWithSalt
    , hashByteArray
    , hashByteArrayWithSalt
<<<<<<< HEAD
      -- * Higher Rank Functions
    , hashWithSalt1
    , hashWithSalt2
    , defaultLiftHashWithSalt
=======
    , defaultHashWithSalt
>>>>>>> a5bb09f8
    ) where

import Control.Applicative (Const(..))
import Control.Exception (assert)
import Data.Bits (shiftL, shiftR, xor)
import qualified Data.ByteString as B
import qualified Data.ByteString.Internal as B
import qualified Data.ByteString.Lazy as BL
import qualified Data.ByteString.Unsafe as B
import Data.Int (Int8, Int16, Int32, Int64)
import Data.List (foldl')
import Data.Ratio (Ratio, denominator, numerator)
import qualified Data.Text as T
import qualified Data.Text.Array as TA
import qualified Data.Text.Internal as T
import qualified Data.Text.Lazy as TL
import Data.Typeable
import Data.Version (Version(..))
import Data.Word (Word8, Word16, Word32, Word64)
import Foreign.C (CString)
import Foreign.Marshal.Utils (with)
import Foreign.Ptr (Ptr, FunPtr, IntPtr, WordPtr, castPtr, castFunPtrToPtr, ptrToIntPtr)
import Foreign.Storable (alignment, peek, sizeOf)
import GHC.Base (ByteArray#)
import GHC.Conc (ThreadId(..))
import GHC.Prim (ThreadId#)
import System.IO.Unsafe (unsafePerformIO)
import System.Mem.StableName
import Data.Unique (Unique, hashUnique)

#if MIN_VERSION_base(4,7,0)
import Data.Fixed (Fixed(..))
#endif

#if MIN_VERSION_base(4,8,0)
import Data.Functor.Identity (Identity(..))
#endif

#ifdef GENERICS
import GHC.Generics
#endif

#if __GLASGOW_HASKELL__ >= 710
import GHC.Fingerprint.Type(Fingerprint(..))
#elif __GLASGOW_HASKELL__ >= 702
import Data.Typeable.Internal(TypeRep(..))
import GHC.Fingerprint.Type(Fingerprint(..))
#endif

#if __GLASGOW_HASKELL__ >= 703
import Foreign.C (CLong(..))
import Foreign.C.Types (CInt(..))
#else
import Foreign.C (CLong)
import Foreign.C.Types (CInt)
#endif

#if !(MIN_VERSION_base(4,8,0))
import Data.Word (Word)
#endif

#if MIN_VERSION_base(4,7,0)
import Data.Bits (finiteBitSize)
#else
import Data.Bits (bitSize)
#endif

#if !(MIN_VERSION_bytestring(0,10,0))
import qualified Data.ByteString.Lazy.Internal as BL  -- foldlChunks
#endif

#if MIN_VERSION_bytestring(0,10,4)
import qualified Data.ByteString.Short.Internal as BSI
#endif

#ifdef VERSION_integer_gmp

# if MIN_VERSION_integer_gmp(1,0,0)
#  define MIN_VERSION_integer_gmp_1_0_0
# endif

import GHC.Exts (Int(..))
import GHC.Integer.GMP.Internals (Integer(..))
# if defined(MIN_VERSION_integer_gmp_1_0_0)
import GHC.Exts (sizeofByteArray#)
import GHC.Integer.GMP.Internals (BigNat(BN#))
# endif
#endif

#if MIN_VERSION_base(4,8,0)
import Data.Void (Void, absurd)
import GHC.Natural (Natural(..))
import GHC.Exts (Word(..))
#endif

#if MIN_VERSION_base(4,9,0)
import qualified Data.List.NonEmpty as NE
import Data.Semigroup
#endif

#include "MachDeps.h"

infixl 0 `hashWithSalt`

------------------------------------------------------------------------
-- * Computing hash values

-- | A default salt used in the implementation of 'hash'.
defaultSalt :: Int
#if WORD_SIZE_IN_BITS == 64
defaultSalt = -2578643520546668380  -- 0xdc36d1615b7400a4
#else
defaultSalt = 0x087fc72c
#endif
{-# INLINE defaultSalt #-}

-- | The class of types that can be converted to a hash value.
--
-- Minimal implementation: 'hashWithSalt'.
class Hashable a where
    -- | Return a hash value for the argument, using the given salt.
    --
    -- The general contract of 'hashWithSalt' is:
    --
    --  * If two values are equal according to the '==' method, then
    --    applying the 'hashWithSalt' method on each of the two values
    --    /must/ produce the same integer result if the same salt is
    --    used in each case.
    --
    --  * It is /not/ required that if two values are unequal
    --    according to the '==' method, then applying the
    --    'hashWithSalt' method on each of the two values must produce
    --    distinct integer results. However, the programmer should be
    --    aware that producing distinct integer results for unequal
    --    values may improve the performance of hashing-based data
    --    structures.
    --
    --  * This method can be used to compute different hash values for
    --    the same input by providing a different salt in each
    --    application of the method. This implies that any instance
    --    that defines 'hashWithSalt' /must/ make use of the salt in
    --    its implementation.
    hashWithSalt :: Int -> a -> Int

    -- | Like 'hashWithSalt', but no salt is used. The default
    -- implementation uses 'hashWithSalt' with some default salt.
    -- Instances might want to implement this method to provide a more
    -- efficient implementation than the default implementation.
    hash :: a -> Int
    hash = hashWithSalt defaultSalt

#ifdef GENERICS
    default hashWithSalt :: (Generic a, GHashable Zero (Rep a)) => Int -> a -> Int
    hashWithSalt salt = ghashWithSalt ToHash0 salt . from

data Zero = Zero
data One = One

data ToHash arity a where
    ToHash0 :: ToHash Zero a
    ToHash1 :: (Int -> a -> Int) -> ToHash One a

-- | The class of types that can be generically hashed.
class GHashable arity f where
    ghashWithSalt :: ToHash arity a -> Int -> f a -> Int

#endif

class Hashable1 t where
    -- | Lift a hashing function through the type constructor.
    liftHashWithSalt :: (Int -> a -> Int) -> Int -> t a -> Int
#ifdef GENERICS
    default liftHashWithSalt :: (Generic1 t, GHashable One (Rep1 t)) => (Int -> a -> Int) -> Int -> t a -> Int
    liftHashWithSalt h salt = ghashWithSalt (ToHash1 h) salt . from1
#endif

class Hashable2 t where
    -- | Lift a hashing function through the binary type constructor.
    liftHashWithSalt2 :: (Int -> a -> Int) -> (Int -> b -> Int) -> Int -> t a b -> Int

-- | Lift the 'hashWithSalt' function through the type constructor.
--
-- > hashWithSalt1 = liftHashWithSalt hashWithSalt
hashWithSalt1 :: (Hashable1 f, Hashable a) => Int -> f a -> Int
hashWithSalt1 = liftHashWithSalt hashWithSalt

-- | Lift the 'hashWithSalt' function through the type constructor.
--
-- > hashWithSalt2 = liftHashWithSalt2 hashWithSalt hashWithSalt
hashWithSalt2 :: (Hashable2 f, Hashable a, Hashable b) => Int -> f a b -> Int
hashWithSalt2 = liftHashWithSalt2 hashWithSalt hashWithSalt

-- | Lift the 'hashWithSalt' function halfway through the type constructor.
-- This function makes a suitable default implementation of 'liftHashWithSalt',
-- given that the type constructor @t@ in question can unify with @f a@.
defaultLiftHashWithSalt :: (Hashable2 f, Hashable a) => (Int -> b -> Int) -> Int -> f a b -> Int
defaultLiftHashWithSalt h = liftHashWithSalt2 hashWithSalt h

-- Since we support a generic implementation of 'hashWithSalt' we
-- cannot also provide a default implementation for that method for
-- the non-generic instance use case. Instead we provide
-- 'defaultHashWith'.

defaultHashWithSalt :: Hashable a => Int -> a -> Int
defaultHashWithSalt salt x = salt `combine` hash x

-- | Transform a value into a 'Hashable' value, then hash the
-- transformed value using the given salt.
--
-- This is a useful shorthand in cases where a type can easily be
-- mapped to another type that is already an instance of 'Hashable'.
-- Example:
--
-- > data Foo = Foo | Bar
-- >          deriving (Enum)
-- >
-- > instance Hashable Foo where
-- >     hashWithSalt = hashUsing fromEnum
hashUsing :: (Hashable b) =>
             (a -> b)           -- ^ Transformation function.
          -> Int                -- ^ Salt.
          -> a                  -- ^ Value to transform.
          -> Int
hashUsing f salt x = hashWithSalt salt (f x)
{-# INLINE hashUsing #-}

instance Hashable Int where
    hash = id
    hashWithSalt = defaultHashWithSalt

instance Hashable Int8 where
    hash = fromIntegral
    hashWithSalt = defaultHashWithSalt

instance Hashable Int16 where
    hash = fromIntegral
    hashWithSalt = defaultHashWithSalt

instance Hashable Int32 where
    hash = fromIntegral
    hashWithSalt = defaultHashWithSalt

instance Hashable Int64 where
    hash n
#if MIN_VERSION_base(4,7,0)
        | finiteBitSize (undefined :: Int) == 64 = fromIntegral n
#else
        | bitSize (undefined :: Int) == 64 = fromIntegral n
#endif
        | otherwise = fromIntegral (fromIntegral n `xor`
                                   (fromIntegral n `shiftR` 32 :: Word64))
    hashWithSalt = defaultHashWithSalt

instance Hashable Word where
    hash = fromIntegral
    hashWithSalt = defaultHashWithSalt

instance Hashable Word8 where
    hash = fromIntegral
    hashWithSalt = defaultHashWithSalt

instance Hashable Word16 where
    hash = fromIntegral
    hashWithSalt = defaultHashWithSalt

instance Hashable Word32 where
    hash = fromIntegral
    hashWithSalt = defaultHashWithSalt

instance Hashable Word64 where
    hash n
#if MIN_VERSION_base(4,7,0)
        | finiteBitSize (undefined :: Int) == 64 = fromIntegral n
#else
        | bitSize (undefined :: Int) == 64 = fromIntegral n
#endif
        | otherwise = fromIntegral (n `xor` (n `shiftR` 32))
    hashWithSalt = defaultHashWithSalt

instance Hashable () where
    hash = fromEnum
    hashWithSalt = defaultHashWithSalt

instance Hashable Bool where
    hash = fromEnum
    hashWithSalt = defaultHashWithSalt

instance Hashable Ordering where
    hash = fromEnum
    hashWithSalt = defaultHashWithSalt

instance Hashable Char where
    hash = fromEnum
    hashWithSalt = defaultHashWithSalt

#if defined(MIN_VERSION_integer_gmp_1_0_0)
instance Hashable BigNat where
    hashWithSalt salt (BN# ba) = hashByteArrayWithSalt ba 0 numBytes salt
                                 `hashWithSalt` size
      where
        size     = numBytes `quot` SIZEOF_HSWORD
        numBytes = I# (sizeofByteArray# ba)
#endif

#if MIN_VERSION_base(4,8,0)
instance Hashable Natural where
# if defined(MIN_VERSION_integer_gmp_1_0_0)
    hash (NatS# n)   = hash (W# n)
    hash (NatJ# bn)  = hash bn

    hashWithSalt salt (NatS# n)   = hashWithSalt salt (W# n)
    hashWithSalt salt (NatJ# bn)  = hashWithSalt salt bn
# else
    hash (Natural n) = hash n

    hashWithSalt salt (Natural n) = hashWithSalt salt n
# endif
#endif

instance Hashable Integer where
#if defined(VERSION_integer_gmp)
# if defined(MIN_VERSION_integer_gmp_1_0_0)
    hash (S# n)   = (I# n)
    hash (Jp# bn) = hash bn
    hash (Jn# bn) = negate (hash bn)

    hashWithSalt salt (S# n)   = hashWithSalt salt (I# n)
    hashWithSalt salt (Jp# bn) = hashWithSalt salt bn
    hashWithSalt salt (Jn# bn) = negate (hashWithSalt salt bn)
# else
    hash (S# int) = I# int
    hash n@(J# size# byteArray)
        | n >= minInt && n <= maxInt = fromInteger n :: Int
        | otherwise = let size = I# size#
                          numBytes = SIZEOF_HSWORD * abs size
                      in hashByteArrayWithSalt byteArray 0 numBytes defaultSalt
                         `hashWithSalt` size
      where minInt = fromIntegral (minBound :: Int)
            maxInt = fromIntegral (maxBound :: Int)

    hashWithSalt salt (S# n) = hashWithSalt salt (I# n)
    hashWithSalt salt n@(J# size# byteArray)
        | n >= minInt && n <= maxInt = hashWithSalt salt (fromInteger n :: Int)
        | otherwise = let size = I# size#
                          numBytes = SIZEOF_HSWORD * abs size
                      in hashByteArrayWithSalt byteArray 0 numBytes salt
                         `hashWithSalt` size
      where minInt = fromIntegral (minBound :: Int)
            maxInt = fromIntegral (maxBound :: Int)
# endif
#else
    hashWithSalt salt = foldl' hashWithSalt salt . go
      where
        go n | inBounds n = [fromIntegral n :: Int]
             | otherwise   = fromIntegral n : go (n `shiftR` WORD_SIZE_IN_BITS)
        maxInt = fromIntegral (maxBound :: Int)
        inBounds x = x >= fromIntegral (minBound :: Int) && x <= maxInt
#endif

#if MIN_VERSION_base(4,9,0)
-- Starting with base-4.9, numerator/denominator don't need 'Integral' anymore
instance Hashable a => Hashable (Ratio a) where
#else
instance (Integral a, Hashable a) => Hashable (Ratio a) where
#endif
    {-# SPECIALIZE instance Hashable (Ratio Integer) #-}
    hash a = hash (numerator a) `hashWithSalt` denominator a
    hashWithSalt s a = s `hashWithSalt` numerator a `hashWithSalt` denominator a

instance Hashable Float where
    hash x
        | isIEEE x =
            assert (sizeOf x >= sizeOf (0::Word32) &&
                    alignment x >= alignment (0::Word32)) $
            hash ((unsafePerformIO $ with x $ peek . castPtr) :: Word32)
        | otherwise = hash (show x)
    hashWithSalt = defaultHashWithSalt

instance Hashable Double where
    hash x
        | isIEEE x =
            assert (sizeOf x >= sizeOf (0::Word64) &&
                    alignment x >= alignment (0::Word64)) $
            hash ((unsafePerformIO $ with x $ peek . castPtr) :: Word64)
        | otherwise = hash (show x)
    hashWithSalt = defaultHashWithSalt

-- | A value with bit pattern (01)* (or 5* in hexa), for any size of Int.
-- It is used as data constructor distinguisher. GHC computes its value during
-- compilation.
distinguisher :: Int
distinguisher = fromIntegral $ (maxBound :: Word) `quot` 3
{-# INLINE distinguisher #-}

instance Hashable a => Hashable (Maybe a) where
    hash Nothing = 0
    hash (Just a) = distinguisher `hashWithSalt` a
    hashWithSalt = hashWithSalt1

instance Hashable1 Maybe where
    liftHashWithSalt _ s Nothing = s `combine` 0
    liftHashWithSalt h s (Just a) = s `combine` distinguisher `h` a

instance (Hashable a, Hashable b) => Hashable (Either a b) where
    hash (Left a)  = 0 `hashWithSalt` a
    hash (Right b) = distinguisher `hashWithSalt` b
    hashWithSalt = hashWithSalt1

instance Hashable a => Hashable1 (Either a) where
    liftHashWithSalt = defaultLiftHashWithSalt

instance Hashable2 Either where
    liftHashWithSalt2 h _ s (Left a) = s `combine` 0 `h` a
    liftHashWithSalt2 _ h s (Right b) = s `combine` distinguisher `h` b

instance (Hashable a1, Hashable a2) => Hashable (a1, a2) where
    hash (a1, a2) = hash a1 `hashWithSalt` a2
    hashWithSalt s (a1, a2) = s `hashWithSalt` a1 `hashWithSalt` a2

instance (Hashable a1, Hashable a2, Hashable a3) => Hashable (a1, a2, a3) where
    hash (a1, a2, a3) = hash a1 `hashWithSalt` a2 `hashWithSalt` a3
    hashWithSalt s (a1, a2, a3) = s `hashWithSalt` a1 `hashWithSalt` a2
                        `hashWithSalt` a3

instance (Hashable a1, Hashable a2, Hashable a3, Hashable a4) =>
         Hashable (a1, a2, a3, a4) where
    hash (a1, a2, a3, a4) = hash a1 `hashWithSalt` a2
                            `hashWithSalt` a3 `hashWithSalt` a4
    hashWithSalt s (a1, a2, a3, a4) = s `hashWithSalt` a1 `hashWithSalt` a2
                            `hashWithSalt` a3 `hashWithSalt` a4

instance (Hashable a1, Hashable a2, Hashable a3, Hashable a4, Hashable a5)
      => Hashable (a1, a2, a3, a4, a5) where
    hash (a1, a2, a3, a4, a5) =
        hash a1 `hashWithSalt` a2 `hashWithSalt` a3
        `hashWithSalt` a4 `hashWithSalt` a5
    hashWithSalt s (a1, a2, a3, a4, a5) =
        s `hashWithSalt` a1 `hashWithSalt` a2 `hashWithSalt` a3
        `hashWithSalt` a4 `hashWithSalt` a5

instance (Hashable a1, Hashable a2, Hashable a3, Hashable a4, Hashable a5,
          Hashable a6) => Hashable (a1, a2, a3, a4, a5, a6) where
    hash (a1, a2, a3, a4, a5, a6) =
        hash a1 `hashWithSalt` a2 `hashWithSalt` a3
        `hashWithSalt` a4 `hashWithSalt` a5 `hashWithSalt` a6
    hashWithSalt s (a1, a2, a3, a4, a5, a6) =
        s `hashWithSalt` a1 `hashWithSalt` a2 `hashWithSalt` a3
        `hashWithSalt` a4 `hashWithSalt` a5 `hashWithSalt` a6

instance (Hashable a1, Hashable a2, Hashable a3, Hashable a4, Hashable a5,
          Hashable a6, Hashable a7) =>
         Hashable (a1, a2, a3, a4, a5, a6, a7) where
    hash (a1, a2, a3, a4, a5, a6, a7) =
        hash a1 `hashWithSalt` a2 `hashWithSalt` a3
        `hashWithSalt` a4 `hashWithSalt` a5 `hashWithSalt` a6 `hashWithSalt` a7
    hashWithSalt s (a1, a2, a3, a4, a5, a6, a7) =
        s `hashWithSalt` a1 `hashWithSalt` a2 `hashWithSalt` a3
        `hashWithSalt` a4 `hashWithSalt` a5 `hashWithSalt` a6 `hashWithSalt` a7

instance Hashable (StableName a) where
    hash = hashStableName
    hashWithSalt = defaultHashWithSalt

-- Auxillary type for Hashable [a] definition
data SPInt = SP !Int !Int

instance Hashable a => Hashable [a] where
    {-# SPECIALIZE instance Hashable [Char] #-}
    hashWithSalt = hashWithSalt1

instance Hashable1 [] where
    liftHashWithSalt h salt arr = finalise (foldl' step (SP salt 0) arr)
      where
        finalise (SP s l) = hashWithSalt s l
        step (SP s l) x   = SP (h s x) (l + 1)

instance Hashable B.ByteString where
    hashWithSalt salt bs = B.inlinePerformIO $
                           B.unsafeUseAsCStringLen bs $ \(p, len) ->
                           hashPtrWithSalt p (fromIntegral len) salt

instance Hashable BL.ByteString where
    hashWithSalt = BL.foldlChunks hashWithSalt

#if MIN_VERSION_bytestring(0,10,4)
instance Hashable BSI.ShortByteString where
#if MIN_VERSION_base(4,3,0)
    hashWithSalt salt sbs@(BSI.SBS ba) =
#else
    hashWithSalt salt sbs@(BSI.SBS ba _) =
#endif
        hashByteArrayWithSalt ba 0 (BSI.length sbs) salt
#endif

instance Hashable T.Text where
    hashWithSalt salt (T.Text arr off len) =
        hashByteArrayWithSalt (TA.aBA arr) (off `shiftL` 1) (len `shiftL` 1)
        salt

instance Hashable TL.Text where
    hashWithSalt = TL.foldlChunks hashWithSalt

-- | Compute the hash of a ThreadId.
hashThreadId :: ThreadId -> Int
hashThreadId (ThreadId t) = hash (fromIntegral (getThreadId t) :: Int)

foreign import ccall unsafe "rts_getThreadId" getThreadId
    :: ThreadId# -> CInt

instance Hashable ThreadId where
    hash = hashThreadId
    hashWithSalt = defaultHashWithSalt

instance Hashable (Ptr a) where
    hashWithSalt salt p = hashWithSalt salt $ ptrToIntPtr p

instance Hashable (FunPtr a) where
    hashWithSalt salt p = hashWithSalt salt $ castFunPtrToPtr p

instance Hashable IntPtr where
    hash n = fromIntegral n
    hashWithSalt = defaultHashWithSalt

instance Hashable WordPtr where
    hash n = fromIntegral n
    hashWithSalt = defaultHashWithSalt

-- | Compute the hash of a TypeRep, in various GHC versions we can do this quickly.
hashTypeRep :: TypeRep -> Int
{-# INLINE hashTypeRep #-}
#if __GLASGOW_HASKELL__ >= 710
-- Fingerprint is just the MD5, so taking any Int from it is fine
hashTypeRep tr = let Fingerprint x _ = typeRepFingerprint tr in fromIntegral x
#elif __GLASGOW_HASKELL__ >= 702
-- Fingerprint is just the MD5, so taking any Int from it is fine
hashTypeRep (TypeRep (Fingerprint x _) _ _) = fromIntegral x
#elif __GLASGOW_HASKELL__ >= 606
hashTypeRep = B.inlinePerformIO . typeRepKey
#else
hashTypeRep = hash . show
#endif

instance Hashable TypeRep where
    hash = hashTypeRep
    hashWithSalt = defaultHashWithSalt
    {-# INLINE hash #-}

#if MIN_VERSION_base(4,8,0)
instance Hashable Void where
    hashWithSalt _ = absurd
#endif

-- | Compute a hash value for the content of this pointer.
hashPtr :: Ptr a      -- ^ pointer to the data to hash
        -> Int        -- ^ length, in bytes
        -> IO Int     -- ^ hash value
hashPtr p len = hashPtrWithSalt p len defaultSalt

-- | Compute a hash value for the content of this pointer, using an
-- initial salt.
--
-- This function can for example be used to hash non-contiguous
-- segments of memory as if they were one contiguous segment, by using
-- the output of one hash as the salt for the next.
hashPtrWithSalt :: Ptr a   -- ^ pointer to the data to hash
                -> Int     -- ^ length, in bytes
                -> Int     -- ^ salt
                -> IO Int  -- ^ hash value
hashPtrWithSalt p len salt =
    fromIntegral `fmap` c_hashCString (castPtr p) (fromIntegral len)
    (fromIntegral salt)

foreign import ccall unsafe "hashable_fnv_hash" c_hashCString
    :: CString -> CLong -> CLong -> IO CLong

-- | Compute a hash value for the content of this 'ByteArray#',
-- beginning at the specified offset, using specified number of bytes.
hashByteArray :: ByteArray#  -- ^ data to hash
              -> Int         -- ^ offset, in bytes
              -> Int         -- ^ length, in bytes
              -> Int         -- ^ hash value
hashByteArray ba0 off len = hashByteArrayWithSalt ba0 off len defaultSalt
{-# INLINE hashByteArray #-}

-- | Compute a hash value for the content of this 'ByteArray#', using
-- an initial salt.
--
-- This function can for example be used to hash non-contiguous
-- segments of memory as if they were one contiguous segment, by using
-- the output of one hash as the salt for the next.
hashByteArrayWithSalt
    :: ByteArray#  -- ^ data to hash
    -> Int         -- ^ offset, in bytes
    -> Int         -- ^ length, in bytes
    -> Int         -- ^ salt
    -> Int         -- ^ hash value
hashByteArrayWithSalt ba !off !len !h =
    fromIntegral $ c_hashByteArray ba (fromIntegral off) (fromIntegral len)
    (fromIntegral h)

foreign import ccall unsafe "hashable_fnv_hash_offset" c_hashByteArray
    :: ByteArray# -> CLong -> CLong -> CLong -> CLong

-- | Combine two given hash values.  'combine' has zero as a left
-- identity.
combine :: Int -> Int -> Int
combine h1 h2 = (h1 * 16777619) `xor` h2

instance Hashable Unique where
    hash = hashUnique
    hashWithSalt = defaultHashWithSalt

instance Hashable Version where
    hashWithSalt salt (Version branch tags) =
        salt `hashWithSalt` branch `hashWithSalt` tags

#if MIN_VERSION_base(4,7,0)
-- Using hashWithSalt1 would cause needless constraint
instance Hashable (Fixed a) where
    hashWithSalt salt (MkFixed i) = hashWithSalt salt i
instance Hashable1 Fixed where
    liftHashWithSalt _ salt (MkFixed i) = hashWithSalt salt i
#endif

#if MIN_VERSION_base(4,8,0)
instance Hashable a => Hashable (Identity a) where
    hashWithSalt = hashWithSalt1
instance Hashable1 Identity where
    liftHashWithSalt h salt (Identity x) = h salt x
#endif

-- Using hashWithSalt1 would cause needless constraint
instance Hashable a => Hashable (Const a b) where
    hashWithSalt salt (Const x) = hashWithSalt salt x

instance Hashable a => Hashable1 (Const a) where
    liftHashWithSalt = defaultLiftHashWithSalt

instance Hashable2 Const where
    liftHashWithSalt2 f _ salt (Const x) = f salt x

-- instances formerly provided by 'semigroups' package
#if MIN_VERSION_base(4,9,0)
instance Hashable a => Hashable (NE.NonEmpty a) where
    hashWithSalt p (a NE.:| as) = p `hashWithSalt` a `hashWithSalt` as

instance Hashable a => Hashable (Min a) where
    hashWithSalt p (Min a) = hashWithSalt p a

instance Hashable a => Hashable (Max a) where
    hashWithSalt p (Max a) = hashWithSalt p a

instance (Hashable a, Hashable b) => Hashable (Arg a b) where
    hashWithSalt p (Arg a b) = hashWithSalt p a `hashWithSalt` b

instance Hashable a => Hashable (First a) where
    hashWithSalt p (First a) = hashWithSalt p a

instance Hashable a => Hashable (Last a) where
    hashWithSalt p (Last a) = hashWithSalt p a

instance Hashable a => Hashable (WrappedMonoid a) where
    hashWithSalt p (WrapMonoid a) = hashWithSalt p a

instance Hashable a => Hashable (Option a) where
    hashWithSalt p (Option a) = hashWithSalt p a
#endif<|MERGE_RESOLUTION|>--- conflicted
+++ resolved
@@ -41,14 +41,11 @@
     , hashPtrWithSalt
     , hashByteArray
     , hashByteArrayWithSalt
-<<<<<<< HEAD
+    , defaultHashWithSalt
       -- * Higher Rank Functions
     , hashWithSalt1
     , hashWithSalt2
     , defaultLiftHashWithSalt
-=======
-    , defaultHashWithSalt
->>>>>>> a5bb09f8
     ) where
 
 import Control.Applicative (Const(..))
